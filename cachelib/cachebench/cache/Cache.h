--- conflicted
+++ resolved
@@ -1234,11 +1234,7 @@
         lookup("navy_device_read_latency_us_p99999");
     ret.nvmReadLatencyMicrosP999999 =
         lookup("navy_device_read_latency_us_p999999");
-<<<<<<< HEAD
-    ret.nvmReadLatencyMicrosMax = lookup("navy_device_read_latency_us_max");
-=======
     ret.nvmReadLatencyMicrosP100 = lookup("navy_device_read_latency_us_max");
->>>>>>> 5a3444c6
     ret.nvmWriteLatencyMicrosP50 = lookup("navy_device_write_latency_us_p50");
     ret.nvmWriteLatencyMicrosP90 = lookup("navy_device_write_latency_us_p90");
     ret.nvmWriteLatencyMicrosP99 = lookup("navy_device_write_latency_us_p99");
@@ -1249,11 +1245,7 @@
         lookup("navy_device_write_latency_us_p99999");
     ret.nvmWriteLatencyMicrosP999999 =
         lookup("navy_device_write_latency_us_p999999");
-<<<<<<< HEAD
-    ret.nvmWriteLatencyMicrosMax = lookup("navy_device_write_latency_us_max");
-=======
     ret.nvmWriteLatencyMicrosP100 = lookup("navy_device_write_latency_us_max");
->>>>>>> 5a3444c6
     ret.numNvmItemRemovedSetSize = lookup("items_tracked_for_destructor");
 
     // track any non-zero check sum errors or io errors
